--- conflicted
+++ resolved
@@ -1,138 +1,132 @@
-import os
-import random
-import glob
-from PIL import Image
-from torch.utils.data import Dataset
-from torchvision import transforms
-
-class MultiDomainStyleTransferDataset(Dataset):
-    """
-    Multi-domain dataset for StyleCycleGAN.
-    Source domain is always index 0, target domains start from index 1.
-    """
-    def __init__(self, source_root, target_root, image_size):
-        super().__init__()
-        self.image_size = image_size
-        self.transform = transforms.Compose([
-            transforms.RandomResizedCrop(self.image_size),
-            transforms.RandomChoice([
-                transforms.RandomRotation([angle, angle]) for angle in [0, 90, 180, 270]]),
-            transforms.ToTensor(),
-            transforms.Normalize((0.5,) * 3, (0.5,) * 3)
-        ])
-
-        # Load source domain files
-        self.source_files = self._get_image_files(source_root)
-        print(f"Found {len(self.source_files)} source images")
-        
-        # Initialize domain mapping - source is always domain 0
-        self.domains = ['source']
-        self.domain_to_idx = {'source': 0}
-        self.target_files_by_domain = {}
-        
-        # Discover all target domains
-        if os.path.isdir(target_root):
-            domain_dirs = [d for d in os.listdir(target_root) 
-                          if os.path.isdir(os.path.join(target_root, d))]
-            domain_dirs = sorted(domain_dirs)
-            
-            for domain_name in domain_dirs:
-                domain_path = os.path.join(target_root, domain_name)
-                domain_files = self._get_image_files(domain_path)
-                
-                if len(domain_files) > 0:
-                    idx = len(self.domains)
-                    self.domains.append(domain_name)
-                    self.domain_to_idx[domain_name] = idx
-                    self.target_files_by_domain[domain_name] = domain_files
-                    print(f"Domain {idx}: {domain_name} - {len(domain_files)} images")
-        
-        self.num_domains = len(self.domains)
-        self.num_target_domains = len(self.domains) - 1
-        
-        if self.num_target_domains == 0:
-            raise ValueError(f"No target domains found in {target_root}")
-            
-        print(f"Total domains: {self.num_domains} (1 source + {self.num_target_domains} targets)")
-    
-    def _get_image_files(self, directory):
-        """Get all image files from a directory."""
-        image_extensions = ['*.jpg', '*.jpeg', '*.png', '*.JPG', '*.JPEG', '*.PNG']
-        files = []
-        for ext in image_extensions:
-            files.extend(glob.glob(os.path.join(directory, ext)))
-        return sorted(files)
-    
-    def __getitem__(self, index):
-        # Load source image
-        source_idx = index % len(self.source_files)
-        source_img = Image.open(self.source_files[source_idx]).convert('RGB')
-        source_img = self.transform(source_img)
-        
-        # Randomly select a target domain
-        target_domain_names = list(self.target_files_by_domain.keys())
-        domain_name = random.choice(target_domain_names)
-        target_domain_idx = self.domain_to_idx[domain_name]
-        domain_files = self.target_files_by_domain[domain_name]
-        
-        # Sample target image
-        target_file = random.choice(domain_files)
-        target_img = Image.open(target_file).convert('RGB')
-        target_img = self.transform(target_img)
-        
-        return {
-            'source': source_img,
-            'target': target_img,
-            'source_domain': 0,  # Source is always domain 0
-            'target_domain': target_domain_idx
-        }
-
-    def __len__(self):
-        return max(len(self.source_files), 
-                  max(len(files) for files in self.target_files_by_domain.values()))
-
-class InferenceDataset(Dataset):
-    """
-    Dataset for inference - loads images from a single directory.
-    """
-    def __init__(self, input_dir, image_size):
-        self.image_size = image_size
-        self.transform = transforms.Compose([
-            transforms.Resize((image_size, image_size)),
-            transforms.ToTensor(),
-            transforms.Normalize((0.5,) * 3, (0.5,) * 3)
-        ])
-        
-        # Get all image files from input directory
-        self.image_files = self._get_image_files(input_dir)
-        print(f"Found {len(self.image_files)} images for inference in {input_dir}")
-    
-    def _get_image_files(self, directory):
-        """Get all image files from a directory."""
-        if not os.path.exists(directory):
-            print(f"Warning: Directory {directory} does not exist")
-            return []
-            
-        image_extensions = ['*.jpg', '*.jpeg', '*.png', '*.JPG', '*.JPEG', '*.PNG']
-        files = []
-        for ext in image_extensions:
-            files.extend(glob.glob(os.path.join(directory, ext)))
-        return sorted(files)
-    
-    def __getitem__(self, index):
-        file_path = self.image_files[index]
-        image = Image.open(file_path).convert('RGB')
-        image_tensor = self.transform(image)
-        
-        # Return tensor and filename
-        filename = os.path.basename(file_path)
-        return image_tensor, filename
-    
-    def __len__(self):
-<<<<<<< HEAD
-        return len(self.image_files)
-=======
-
-        return len(self.image_files)
-
->>>>>>> 3dd315d7
+import os
+import random
+import glob
+from PIL import Image
+from torch.utils.data import Dataset
+from torchvision import transforms
+
+class MultiDomainStyleTransferDataset(Dataset):
+    """
+    Multi-domain dataset for StyleCycleGAN.
+    Source domain is always index 0, target domains start from index 1.
+    """
+    def __init__(self, source_root, target_root, image_size):
+        super().__init__()
+        self.image_size = image_size
+        self.transform = transforms.Compose([
+            transforms.RandomResizedCrop(self.image_size),
+            transforms.RandomChoice([
+                transforms.RandomRotation([angle, angle]) for angle in [0, 90, 180, 270]]),
+            transforms.ToTensor(),
+            transforms.Normalize((0.5,) * 3, (0.5,) * 3)
+        ])
+
+        # Load source domain files
+        self.source_files = self._get_image_files(source_root)
+        print(f"Found {len(self.source_files)} source images")
+        
+        # Initialize domain mapping - source is always domain 0
+        self.domains = ['source']
+        self.domain_to_idx = {'source': 0}
+        self.target_files_by_domain = {}
+        
+        # Discover all target domains
+        if os.path.isdir(target_root):
+            domain_dirs = [d for d in os.listdir(target_root) 
+                          if os.path.isdir(os.path.join(target_root, d))]
+            domain_dirs = sorted(domain_dirs)
+            
+            for domain_name in domain_dirs:
+                domain_path = os.path.join(target_root, domain_name)
+                domain_files = self._get_image_files(domain_path)
+                
+                if len(domain_files) > 0:
+                    idx = len(self.domains)
+                    self.domains.append(domain_name)
+                    self.domain_to_idx[domain_name] = idx
+                    self.target_files_by_domain[domain_name] = domain_files
+                    print(f"Domain {idx}: {domain_name} - {len(domain_files)} images")
+        
+        self.num_domains = len(self.domains)
+        self.num_target_domains = len(self.domains) - 1
+        
+        if self.num_target_domains == 0:
+            raise ValueError(f"No target domains found in {target_root}")
+            
+        print(f"Total domains: {self.num_domains} (1 source + {self.num_target_domains} targets)")
+    
+    def _get_image_files(self, directory):
+        """Get all image files from a directory."""
+        image_extensions = ['*.jpg', '*.jpeg', '*.png', '*.JPG', '*.JPEG', '*.PNG']
+        files = []
+        for ext in image_extensions:
+            files.extend(glob.glob(os.path.join(directory, ext)))
+        return sorted(files)
+    
+    def __getitem__(self, index):
+        # Load source image
+        source_idx = index % len(self.source_files)
+        source_img = Image.open(self.source_files[source_idx]).convert('RGB')
+        source_img = self.transform(source_img)
+        
+        # Randomly select a target domain
+        target_domain_names = list(self.target_files_by_domain.keys())
+        domain_name = random.choice(target_domain_names)
+        target_domain_idx = self.domain_to_idx[domain_name]
+        domain_files = self.target_files_by_domain[domain_name]
+        
+        # Sample target image
+        target_file = random.choice(domain_files)
+        target_img = Image.open(target_file).convert('RGB')
+        target_img = self.transform(target_img)
+        
+        return {
+            'source': source_img,
+            'target': target_img,
+            'source_domain': 0,  # Source is always domain 0
+            'target_domain': target_domain_idx
+        }
+
+    def __len__(self):
+        return max(len(self.source_files), 
+                  max(len(files) for files in self.target_files_by_domain.values()))
+
+class InferenceDataset(Dataset):
+    """
+    Dataset for inference - loads images from a single directory.
+    """
+    def __init__(self, input_dir, image_size):
+        self.image_size = image_size
+        self.transform = transforms.Compose([
+            transforms.Resize((image_size, image_size)),
+            transforms.ToTensor(),
+            transforms.Normalize((0.5,) * 3, (0.5,) * 3)
+        ])
+        
+        # Get all image files from input directory
+        self.image_files = self._get_image_files(input_dir)
+        print(f"Found {len(self.image_files)} images for inference in {input_dir}")
+    
+    def _get_image_files(self, directory):
+        """Get all image files from a directory."""
+        if not os.path.exists(directory):
+            print(f"Warning: Directory {directory} does not exist")
+            return []
+            
+        image_extensions = ['*.jpg', '*.jpeg', '*.png', '*.JPG', '*.JPEG', '*.PNG']
+        files = []
+        for ext in image_extensions:
+            files.extend(glob.glob(os.path.join(directory, ext)))
+        return sorted(files)
+    
+    def __getitem__(self, index):
+        file_path = self.image_files[index]
+        image = Image.open(file_path).convert('RGB')
+        image_tensor = self.transform(image)
+        
+        # Return tensor and filename
+        filename = os.path.basename(file_path)
+        return image_tensor, filename
+    
+    def __len__(self):
+        return len(self.image_files)